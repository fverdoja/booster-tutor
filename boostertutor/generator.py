--- conflicted
+++ resolved
@@ -31,11 +31,7 @@
             if set.boosters and set_code not in ["JMP", "J22", "CLU"]
         ]
         self.fix_missing_balance(
-<<<<<<< HEAD
-            "otj", "commonWithShowcase", booster_type=BoosterType.PLAY
-=======
             "otj", "common", booster_type=BoosterType.PLAY
->>>>>>> b6a42db1
         )
         self.fix_missing_balance(
             "mkm", "commonWithShowcase", booster_type=BoosterType.PLAY
